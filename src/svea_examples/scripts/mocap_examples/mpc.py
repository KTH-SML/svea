--- conflicted
+++ resolved
@@ -89,13 +89,8 @@
             "svea7": 7
         }
         if self.IS_SIM is False:
-<<<<<<< HEAD
-            # add steering bias of sveas. {(svea0:28),(svea7:7)}
-            unitless_steering = 7     
-=======
-            svea_name = self.SVEA_MOCAP_NAME.lower()  # Ensure case-insensitivity  
-            unitless_steering = self.unitless_steering_map.get(svea_name, 0)  # Default to 0 if not found
->>>>>>> 0a71a5a6
+            # add steering bias of svea0. Other sveas might have different biases.
+            unitless_steering = 28
             PERC_TO_LLI_COEFF = 1.27
             MAX_STEERING_ANGLE = 40 * math.pi / 180
             steer_percent = unitless_steering / PERC_TO_LLI_COEFF
@@ -126,11 +121,9 @@
             if measured_dt >= self.mpc_dt :
                 reference_trajectory, distance_to_next_point = self.get_mpc_current_reference()
                 if self.is_last_point and distance_to_next_point <= self.APPROACH_TARGET_THR and self.UPDATE_MPC_PARAM:
-<<<<<<< HEAD
                     # Update the prediction horizon and final state weight matrix only once when approaching target
-=======
-                    # Update the prediction horizon and final state weight matrix only once when approaching target to achieve better parking.
->>>>>>> 0a71a5a6
+                    new_horizon = 5
+                  # self.current_horizon = new_horizon
                     new_Qf = np.array([70, 0, 0, 0,
                                         0, 70, 0, 0,
                                         0, 0, 20, 0,
