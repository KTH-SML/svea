--- conflicted
+++ resolved
@@ -31,18 +31,6 @@
         <arg name="port" value="8765" />
     </include>
     
-<<<<<<< HEAD
-    <!-- Start main node -->
-    <node name="main" pkg="svea_examples" type="mpc.py" output="screen">
-        <param name="use_rviz" value="$(arg use_foxglove)"/>
-        <param name="is_sim" value="$(arg is_sim)"/>
-        <param name="mpc_freq" value="10"/> 
-        <param name="delta_s"  value="5"/>
-        <param name="svea_mocap_name" value="$(arg svea_mocap_name)"/>
-        <param name="mpc_config_ns" value='~mpc'/>
-        <rosparam file="$(find svea_core)/params/mpc_default.yaml" />
-    </node>
-=======
     <!-- Start main node based on MPC mode -->
     <group if="$(eval mpc_mode == 'goal_position')">
         <node name="mpc" pkg="svea_navigation_mpc" type="mpc.py" output="screen">
@@ -71,6 +59,5 @@
             <rosparam file="$(find svea_core)/params/mpc_default_path_tracking.yaml" />
         </node>
     </group>
->>>>>>> 0a71a5a6
     
 </launch>