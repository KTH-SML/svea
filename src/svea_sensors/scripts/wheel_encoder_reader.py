--- conflicted
+++ resolved
@@ -30,7 +30,6 @@
 
 def set_covariance(linear_covariance, angular_covariance):
     """Setup the covariance matrix of the twist message"""
-<<<<<<< HEAD
     cov_step = 7
     for i in range(0, len(cov_matrix), cov_step):
         if i == cov_step:
@@ -39,18 +38,6 @@
             cov_matrix[i] = linear_covariance
         else:
             cov_matrix[i] = angular_covariance 
-
-
-=======
-    # sigma_yy = 0 given svea's kinematics
-    cov_matrix = [  linear_covariance, 0.0, 0.0, 0.0, 0.0, 0.0,
-                    0.0, 0.0, 0.0, 0.0, 0.0, 0.0,
-                    0.0, 0.0, linear_covariance, 0.0, 0.0, 0.0,
-                    0.0, 0.0, 0.0, angular_covariance, 0.0, 0.0,
-                    0.0, 0.0, 0.0, 0.0, angular_covariance, 0.0,
-                    0.0, 0.0, 0.0, 0.0, 0.0, angular_covariance]
-    return cov_matrix
->>>>>>> ffc271e6
 
 def main():
     rospy.init_node('wheel_encoder_reader', anonymous=False)
