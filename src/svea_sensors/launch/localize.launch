--- conflicted
+++ resolved
@@ -6,7 +6,6 @@
 <launch>
 
     <!-- Launch file arguments -->
-<<<<<<< HEAD
     <arg name="xavier"                  default="false"/>
     <arg name="use_camera"              default="true"/>
     <arg name="camera"                  default="rs"/>
@@ -29,26 +28,7 @@
     <arg name="delay"                   default="2.0"/>
     <!-- yaw_offset is set to 0 if the robot is facing East during initialization -->
     <arg name="port"                    default="/dev/ttyACM0"/>
-=======
-    <arg name="xavier" default="false"/>
-    <arg name="use_camera" default="true"/>
-    <arg name="camera" default="rs"/>
-    <arg name="map_file" default=""/>
-    <arg name="map_frame" default="map"/>
-    <arg name="wait_for_transform" default="false"/>
-    <arg name="publish_odometry" default="true"/>
-    <arg name="publish_pose" default="true"/>
-    <arg name="initial_pose_x" default="0.0" />
-    <arg name="initial_pose_y" default="0.0" />
-    <arg name="initial_pose_a" default="0.0" />
-    <arg name="use_wheel_encoders" default="false" />
-    <arg name="is_indoors" default="true" />
-    <!-- Should be set to true, if only the localization is running (i.e. this is needed in order to have wheel encoders
-    and actuation_to_twist working) -->
-    <arg name="start_serial" default="false" />
-    <arg name="device" default="/dev/ttyACM0" />
->>>>>>> ffc271e6
-
+  
     <!-- Start the stereo camera -->
     <group if="$(arg use_camera)">
         <param name="use_sim_time" value="false"/>
@@ -58,10 +38,7 @@
             <arg name="initial_pose_x" value="$(arg initial_pose_x)" />
             <arg name="initial_pose_y" value="$(arg initial_pose_y)" />
             <arg name="initial_pose_a" value="$(arg initial_pose_a)" />
-<<<<<<< HEAD
-            
-=======
->>>>>>> ffc271e6
+
         </include>
         <include if="$(eval camera == 'zed')" file="$(find svea_sensors)/launch/zed_odometry.launch">
             <arg name="xavier"  value="$(arg xavier)"/>
@@ -71,11 +48,7 @@
     <!-- Start low-level interface -->
     <group if="$(arg start_serial)">
         <node pkg="rosserial_python" type="serial_node.py" name="serial_node">
-<<<<<<< HEAD
             <param name="port" value="$(arg port)"/>
-=======
-            <param name="port" value="/dev/ttyACM0"/>
->>>>>>> ffc271e6
             <param name="baud" value="250000" />
         </node>
     </group>
@@ -102,10 +75,6 @@
                             0.0,                    0.0,                    0.0, 
                             0.0,                    0.0,                    0.0]
             </rosparam>
-<<<<<<< HEAD
-            <rosparam command="load"    file="$(find svea_sensors)/params/robot_localization/initial_state.yaml"/>
-=======
->>>>>>> ffc271e6
             <param name="publish_tf"    value="true"/>
             <param name="odom0"         value="rs/t265_camera/odom/sample"/>
             <param name="imu0"          value="imu/data"/>
@@ -144,36 +113,21 @@
 
     <!-- Start localization (AMCL) -->
     <node if="$(arg is_indoors)" pkg="amcl" type="amcl" name="amcl_localization" output="screen">
-<<<<<<< HEAD
         <rosparam command="load"        file="$(find svea_sensors)/params/amcl/localize.yaml"/>
         <param name="scan"              value="scan"/>
         <param name="initial_pose_x"    value="$(arg initial_pose_x)" />
         <param name="initial_pose_y"    value="$(arg initial_pose_y)" />
         <param name="initial_pose_a"    value="$(arg initial_pose_a)" />
-=======
-        <rosparam command="load" file="$(find svea_sensors)/params/amcl/localize.yaml"/>
-        <param name="scan" value="scan"/>
-        <param name="initial_pose_x" value="$(arg initial_pose_x)" />
-        <param name="initial_pose_y" value="$(arg initial_pose_y)" />
-        <param name="initial_pose_a" value="$(arg initial_pose_a)" />
->>>>>>> ffc271e6
     </node>
 
     <!-- Start GPS if outdoor localization -->
     <group unless="$(arg is_indoors)">
         <include file="$(find svea_sensors)/launch/rtk.launch">
-<<<<<<< HEAD
             <arg name="device"      value="$(arg device)" />
         </include>
         <include file="$(find svea_sensors)/launch/navsat.launch">
             <arg name="delay"       value="$(arg delay)"/>
         </include>
-
-=======
-            <param name="device" value="$(arg device)" />
-        </include>
-        <include file="$(find svea_sensors)/launch/navsat.launch" />
->>>>>>> ffc271e6
     </group>
 
     <node pkg="svea_sensors" type="odom_to_map" name="odom_to_map" output="screen">
