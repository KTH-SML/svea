--- conflicted
+++ resolved
@@ -47,7 +47,6 @@
         openssh-server ca-certificates \
         git vim nano curl iputils-ping \
         python3-pip \
-<<<<<<< HEAD
         python3-rosdep \
         python3-vcstool \
         python3-colcon-common-extensions \
@@ -57,11 +56,6 @@
         # ros-$ROSDISTRO-rmw-zenoh-cpp \
         ros-$ROSDISTRO-teleop-twist-keyboard \
         ros-$ROSDISTRO-nav2-* \
-=======
-        python3-numpy \
-        python3-matplotlib \
-        python3-colcon-common-extensions \
->>>>>>> ecc9d3fc
         && \
     rm -rf /var/lib/apt/lists/*
 
