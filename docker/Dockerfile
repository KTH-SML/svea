<<<<<<< HEAD
# Dockerfile for SVEA images
#
# Author: Kaj Munhoz Arfvidsson
=======
FROM ros:jazzy-ros-base AS micro-ros-agent-builder
>>>>>>> ecc9d3fc

ARG DEBIAN_FRONTEND=noninteractive
WORKDIR /svea_ws
RUN . /opt/ros/$ROS_DISTRO/setup.sh \
&&  git clone -b $ROS_DISTRO https://github.com/micro-ROS/micro_ros_msgs src/micro_ros_msgs \
&&  git clone -b $ROS_DISTRO https://github.com/micro-ROS/micro-ROS-Agent src/micro-ROS-Agent \
&&  colcon build \
&&  rm -rf log/ build/ src/

# Use the official ROS 2 Jazzy image as the base image
FROM ros:jazzy-ros-base

# Set the ROS distribution as a build argument
ARG ROSDISTRO="jazzy"
ENV ROSDISTRO=$ROSDISTRO

COPY --from=micro-ros-agent-builder /svea_ws /svea_ws

# Install bootstrap tools and ROS 2 packages
RUN apt-get update  -y && \
    apt-get upgrade -y && \
    apt-get install --no-install-recommends -y \
    build-essential \
    apt-utils lsb-release \
    cmake \
    git vim nano curl iputils-ping \
    python3-colcon-common-extensions \
    python3-rosdep \
    python3-vcstool \
    python3-pip \
    ros-$ROSDISTRO-ament-cmake-python \
    ros-$ROSDISTRO-ros-base=0.11.0-1* \
    # ros-$ROSDISTRO-rmw-zenoh-cpp \
    ros-$ROSDISTRO-teleop-twist-keyboard \
    ros-$ROSDISTRO-nav2-* \
    && rm -rf /var/lib/apt/lists/*

# ENV RMW_IMPLEMENTATION=rmw_zenoh_cpp


# Bootstrap rosdep and setup colcon mixin and metadata
# RUN rosdep init && \
RUN rosdep update --rosdistro $ROSDISTRO

# Create a Python virtual environment
# ENV VIRTUAL_ENV=/opt/venv
# RUN python3 -m venv $VIRTUAL_ENV
# ENV PATH="$VIRTUAL_ENV/bin:$PATH"

# Set up the working directory
WORKDIR /svea_ws

# Copy the ROS 2 workspace and utility files into the container
COPY src ./src
<<<<<<< HEAD
COPY requirements.txt ./
RUN rosdep install \
        --rosdistro $ROSDISTRO \
        --from-paths src \
        --ignore-src \
        -qry \
        && \
    pip install \
        --break-system-packages \
        -r requirements.txt

# Build the ROS 2 workspace (improves build speeds later on).
RUN /bin/bash -c "source /opt/ros/$ROSDISTRO/setup.bash && \
    colcon build --symlink-install"
=======
COPY util ./util
COPY entrypoint requirements.txt ./

# Automatically import extra dependencies if dependency_repos.repos exists
# in src, git clone --recursive https://github.com/MOCAP4ROS2-Project/mocap4ros2_qualisys.git
RUN if [ -f src/mocap4ros2_qualisys/dependency_repos.repos ]; then \
      vcs import src < src/mocap4ros2_qualisys/dependency_repos.repos; \
    fi
    
# Update rosdep and install dependencies for the ROS 2 workspace
RUN apt-get update -y && \
    rosdep update --rosdistro $ROSDISTRO && \
    rosdep install --rosdistro $ROSDISTRO --from-paths src --ignore-src -y && \
    rm -rf /var/lib/apt/lists/*

# Install Python dependencies in the virtual environment
# RUN pip install --break-system-packages --upgrade pip && \
RUN pip install --break-system-packages -r requirements.txt

# Ensure proper environment setup before build
ENV CMAKE_PREFIX_PATH="/opt/ros/$ROSDISTRO"

# Build the ROS 2 workspace
RUN /bin/bash -c "source /opt/ros/$ROSDISTRO/setup.bash && \
    colcon build --symlink-install"

COPY firmware/disable_fastdds_shm.xml \
     firmware/disable_fastdds_shm_localhost_only.xml \
     /tmp/
ENV RMW_IMPLEMENTATION=rmw_fastrtps_cpp
ENV MICROROS_DISABLE_SHM=1

# Source the setup file in the .bashrc for convenience
RUN echo "source /opt/ros/$ROSDISTRO/setup.bash" >> ~/.bashrc && \
    echo "source /svea_ws/install/setup.bash" >> ~/.bashrc && \
    echo "source /svea_ws/install/local_setup.bash" >> ~/.bashrc

# For fixing WSL error
RUN chmod +x ./entrypoint

# Set the entrypoint to the custom entrypoint script
ENTRYPOINT ["./entrypoint"]

# Set the default command to run when the container starts
CMD ["bash"]
>>>>>>> ecc9d3fc
<|MERGE_RESOLUTION|>--- conflicted
+++ resolved
@@ -1,65 +1,25 @@
-<<<<<<< HEAD
 # Dockerfile for SVEA images
 #
 # Author: Kaj Munhoz Arfvidsson
-=======
-FROM ros:jazzy-ros-base AS micro-ros-agent-builder
->>>>>>> ecc9d3fc
 
+ARG BUILD_TAG
+ARG ROSDISTRO
+
+FROM ${BUILD_TAG:-ghcr.io/kth-sml/svea:latest}
+
+ARG ROSDISTRO
 ARG DEBIAN_FRONTEND=noninteractive
-WORKDIR /svea_ws
-RUN . /opt/ros/$ROS_DISTRO/setup.sh \
-&&  git clone -b $ROS_DISTRO https://github.com/micro-ROS/micro_ros_msgs src/micro_ros_msgs \
-&&  git clone -b $ROS_DISTRO https://github.com/micro-ROS/micro-ROS-Agent src/micro-ROS-Agent \
-&&  colcon build \
-&&  rm -rf log/ build/ src/
 
-# Use the official ROS 2 Jazzy image as the base image
-FROM ros:jazzy-ros-base
+## Install dependencies using apt-get
 
-# Set the ROS distribution as a build argument
-ARG ROSDISTRO="jazzy"
-ENV ROSDISTRO=$ROSDISTRO
+RUN apt-get update -y
 
-COPY --from=micro-ros-agent-builder /svea_ws /svea_ws
+# # You can add apt dependencies like this...
+# RUN apt-get install --no-install-recommends -y \
+#         git curl
 
-# Install bootstrap tools and ROS 2 packages
-RUN apt-get update  -y && \
-    apt-get upgrade -y && \
-    apt-get install --no-install-recommends -y \
-    build-essential \
-    apt-utils lsb-release \
-    cmake \
-    git vim nano curl iputils-ping \
-    python3-colcon-common-extensions \
-    python3-rosdep \
-    python3-vcstool \
-    python3-pip \
-    ros-$ROSDISTRO-ament-cmake-python \
-    ros-$ROSDISTRO-ros-base=0.11.0-1* \
-    # ros-$ROSDISTRO-rmw-zenoh-cpp \
-    ros-$ROSDISTRO-teleop-twist-keyboard \
-    ros-$ROSDISTRO-nav2-* \
-    && rm -rf /var/lib/apt/lists/*
-
-# ENV RMW_IMPLEMENTATION=rmw_zenoh_cpp
-
-
-# Bootstrap rosdep and setup colcon mixin and metadata
-# RUN rosdep init && \
-RUN rosdep update --rosdistro $ROSDISTRO
-
-# Create a Python virtual environment
-# ENV VIRTUAL_ENV=/opt/venv
-# RUN python3 -m venv $VIRTUAL_ENV
-# ENV PATH="$VIRTUAL_ENV/bin:$PATH"
-
-# Set up the working directory
-WORKDIR /svea_ws
-
-# Copy the ROS 2 workspace and utility files into the container
+# This is for any added ROS packages
 COPY src ./src
-<<<<<<< HEAD
 COPY requirements.txt ./
 RUN rosdep install \
         --rosdistro $ROSDISTRO \
@@ -73,51 +33,4 @@
 
 # Build the ROS 2 workspace (improves build speeds later on).
 RUN /bin/bash -c "source /opt/ros/$ROSDISTRO/setup.bash && \
-    colcon build --symlink-install"
-=======
-COPY util ./util
-COPY entrypoint requirements.txt ./
-
-# Automatically import extra dependencies if dependency_repos.repos exists
-# in src, git clone --recursive https://github.com/MOCAP4ROS2-Project/mocap4ros2_qualisys.git
-RUN if [ -f src/mocap4ros2_qualisys/dependency_repos.repos ]; then \
-      vcs import src < src/mocap4ros2_qualisys/dependency_repos.repos; \
-    fi
-    
-# Update rosdep and install dependencies for the ROS 2 workspace
-RUN apt-get update -y && \
-    rosdep update --rosdistro $ROSDISTRO && \
-    rosdep install --rosdistro $ROSDISTRO --from-paths src --ignore-src -y && \
-    rm -rf /var/lib/apt/lists/*
-
-# Install Python dependencies in the virtual environment
-# RUN pip install --break-system-packages --upgrade pip && \
-RUN pip install --break-system-packages -r requirements.txt
-
-# Ensure proper environment setup before build
-ENV CMAKE_PREFIX_PATH="/opt/ros/$ROSDISTRO"
-
-# Build the ROS 2 workspace
-RUN /bin/bash -c "source /opt/ros/$ROSDISTRO/setup.bash && \
-    colcon build --symlink-install"
-
-COPY firmware/disable_fastdds_shm.xml \
-     firmware/disable_fastdds_shm_localhost_only.xml \
-     /tmp/
-ENV RMW_IMPLEMENTATION=rmw_fastrtps_cpp
-ENV MICROROS_DISABLE_SHM=1
-
-# Source the setup file in the .bashrc for convenience
-RUN echo "source /opt/ros/$ROSDISTRO/setup.bash" >> ~/.bashrc && \
-    echo "source /svea_ws/install/setup.bash" >> ~/.bashrc && \
-    echo "source /svea_ws/install/local_setup.bash" >> ~/.bashrc
-
-# For fixing WSL error
-RUN chmod +x ./entrypoint
-
-# Set the entrypoint to the custom entrypoint script
-ENTRYPOINT ["./entrypoint"]
-
-# Set the default command to run when the container starts
-CMD ["bash"]
->>>>>>> ecc9d3fc
+    colcon build --symlink-install"