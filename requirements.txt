--- conflicted
+++ resolved
@@ -11,9 +11,6 @@
 pyserial
 pyubx2
 geopy
-<<<<<<< HEAD
+utm
 # This is for NMPC
-casadi==3.5.5
-=======
-utm
->>>>>>> 64949ace
+casadi==3.5.5